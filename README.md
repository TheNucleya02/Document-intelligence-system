<<<<<<< HEAD
# 📚 PDF Q&A Application  
=======
# 📚 Document Q&A Application  
>>>>>>> 84e1fd59

A powerful **Document Question-Answering System** built with **FastAPI (Backend)** and **Streamlit (Frontend)**.  
Upload your PDFs or DOCX files and interact with them using **Mistral AI** with **AstraDB vector storage**.  

---

## 🚀 Features  

- 📂 **Upload Documents** – Supports **PDF & DOCX** formats  
- 🤖 **AI-Powered Q&A** – Ask questions and get context-aware answers using **Mistral AI**  
- 💾 **Vector Database** – Store and query document embeddings with **AstraDB**  
- 💬 **Conversational Memory** – Keep track of chat history while querying  
- 🎨 **Modern UI** – Clean, simple, and interactive interface with **Streamlit**  
- 🔗 **FastAPI Backend** – Provides REST API endpoints for document operations  
- 🛠 **Extensible** – Easy to add new LLMs or vector stores in the future  

---

## 🛠 Tech Stack  

- **Frontend:** [Streamlit](https://streamlit.io/)  
- **Backend:** [FastAPI](https://fastapi.tiangolo.com/)  
- **Vector DB:** [AstraDB](https://www.datastax.com/astra-db)  
- **Embeddings & LLM:** [Mistral AI](https://mistral.ai/)  
- **Deployment:** Render / Local  

---

<<<<<<< HEAD
=======
## Screenshots
<img width="1428" height="818" alt="Screenshot 2025-08-21 at 12 53 24 AM" src="https://github.com/user-attachments/assets/36895dca-e964-42da-834d-0ed9ef977705" />



>>>>>>> 84e1fd59
## ⚡ Quick Start  

### 1️⃣ Install dependencies
```bash
pip install -r requirements.txt
<<<<<<< HEAD

ASTRA_DB_API_ENDPOINT=your_astra_db_endpoint
ASTRA_DB_APPLICATION_TOKEN=your_astra_db_token
MISTRAL_API_KEY=your_mistral_api_key

python run.py

=======
```

### 2️⃣ Set up environment variables  
Create a `.env` file in the root directory:  
```ini
ASTRA_DB_API_ENDPOINT=your_astra_db_endpoint
ASTRA_DB_APPLICATION_TOKEN=your_astra_db_token
MISTRAL_API_KEY=your_mistral_api_key
```

### 3️⃣ Run the Application  

#### Manually in separate terminals  
```bash
>>>>>>> 84e1fd59
# Terminal 1 - Backend
uvicorn backend.main:app --host 0.0.0.0 --port 8000 --reload

# Terminal 2 - Frontend
streamlit run frontend/app.py --server.port 8501
<<<<<<< HEAD

## PROJECT STRUCTURE
.
├── backend/
│   ├── main.py          # FastAPI app
│   ├── routes/          # API routes
│   ├── services/        # Document & QA logic
=======
```

---

## 📡 API Endpoints  

| Method | Endpoint             | Description                       |
|--------|----------------------|-----------------------------------|
| GET    | `/`                  | Root health check                 |
| GET    | `/health`            | Backend status                    |
| POST   | `/upload-documents`  | Upload and process documents      |
| POST   | `/ask-question`      | Ask a question about documents    |
| GET    | `/collections`       | List available document collections |

---

## 📁 Project Structure  

```
.
├── backend/
│   ├── main.py          # FastAPI app
>>>>>>> 84e1fd59
│
├── frontend/
│   └── app.py           # Streamlit UI
│
├── run.py               # Helper to run backend & frontend
├── requirements.txt     # Dependencies
├── .env                 # Environment variables
<<<<<<< HEAD
└── README.md            # Documentation
=======
└── README.md            # Documentation
```

---

## 🔮 Future Enhancements  

- 📊 **Analytics Dashboard** – Track document usage & query patterns  
- 🌍 **Multi-language support** – Query docs in multiple languages  
- 🗂 **Multi-file chat sessions** – Interact with multiple docs at once  
- 🔐 **User Authentication** – Secure access with login/signup  
- ☁️ **Cloud Deployments** – Deploy to AWS, GCP, or Azure seamlessly  

---

## 🤝 Contributing  

Pull requests are welcome! For major changes, please open an issue first to discuss what you’d like to change.  

---

## 📜 License  

MIT License © 2025  

---
>>>>>>> 84e1fd59
<|MERGE_RESOLUTION|>--- conflicted
+++ resolved
@@ -1,8 +1,4 @@
-<<<<<<< HEAD
-# 📚 PDF Q&A Application  
-=======
 # 📚 Document Q&A Application  
->>>>>>> 84e1fd59
 
 A powerful **Document Question-Answering System** built with **FastAPI (Backend)** and **Streamlit (Frontend)**.  
 Upload your PDFs or DOCX files and interact with them using **Mistral AI** with **AstraDB vector storage**.  
@@ -31,114 +27,49 @@
 
 ---
 
-<<<<<<< HEAD
-=======
-## Screenshots
-<img width="1428" height="818" alt="Screenshot 2025-08-21 at 12 53 24 AM" src="https://github.com/user-attachments/assets/36895dca-e964-42da-834d-0ed9ef977705" />
+## Quick Start
 
+1. **Install dependencies:**
+   ```bash
+   pip install -r requirements.txt
+   ```
 
+2. **Set up environment variables:**
+   Create a `.env` file with:
+   ```
+   ASTRA_DB_API_ENDPOINT=your_astra_db_endpoint
+   ASTRA_DB_APPLICATION_TOKEN=your_astra_db_token
+   MISTRAL_API_KEY=your_mistral_api_key
+   ```
 
->>>>>>> 84e1fd59
-## ⚡ Quick Start  
+3. **Run the application:**
+   ```bash
+   python run.py
+   ```
 
-### 1️⃣ Install dependencies
-```bash
-pip install -r requirements.txt
-<<<<<<< HEAD
+   Or run manually:
+   ```bash
+   # Terminal 1 - Backend
+   uvicorn backend.main:app --reload --host 0.0.0.0 --port 8000
+   
+   # Terminal 2 - Frontend  
+   streamlit run frontend/app.py --server.port 8501
+   ```
 
-ASTRA_DB_API_ENDPOINT=your_astra_db_endpoint
-ASTRA_DB_APPLICATION_TOKEN=your_astra_db_token
-MISTRAL_API_KEY=your_mistral_api_key
+## Features
 
-python run.py
+-  Upload PDF and DOCX documents
+- 🤖 AI-powered question answering using Mistral AI
+- 💾 Vector storage with AstraDB
+- 💬 Conversational chat with memory
+- 🎨 Clean Streamlit interface
 
-=======
-```
+## API Endpoints
 
-### 2️⃣ Set up environment variables  
-Create a `.env` file in the root directory:  
-```ini
-ASTRA_DB_API_ENDPOINT=your_astra_db_endpoint
-ASTRA_DB_APPLICATION_TOKEN=your_astra_db_token
-MISTRAL_API_KEY=your_mistral_api_key
-```
+- `GET /` - Health check
+- `GET /health` - Backend status
+- `POST /upload-documents` - Upload and process documents
+- `POST /ask-question` - Ask questions about documents
+- `GET /collections` - List available collections
 
-### 3️⃣ Run the Application  
-
-#### Manually in separate terminals  
-```bash
->>>>>>> 84e1fd59
-# Terminal 1 - Backend
-uvicorn backend.main:app --host 0.0.0.0 --port 8000 --reload
-
-# Terminal 2 - Frontend
-streamlit run frontend/app.py --server.port 8501
-<<<<<<< HEAD
-
-## PROJECT STRUCTURE
-.
-├── backend/
-│   ├── main.py          # FastAPI app
-│   ├── routes/          # API routes
-│   ├── services/        # Document & QA logic
-=======
-```
-
----
-
-## 📡 API Endpoints  
-
-| Method | Endpoint             | Description                       |
-|--------|----------------------|-----------------------------------|
-| GET    | `/`                  | Root health check                 |
-| GET    | `/health`            | Backend status                    |
-| POST   | `/upload-documents`  | Upload and process documents      |
-| POST   | `/ask-question`      | Ask a question about documents    |
-| GET    | `/collections`       | List available document collections |
-
----
-
-## 📁 Project Structure  
-
-```
-.
-├── backend/
-│   ├── main.py          # FastAPI app
->>>>>>> 84e1fd59
-│
-├── frontend/
-│   └── app.py           # Streamlit UI
-│
-├── run.py               # Helper to run backend & frontend
-├── requirements.txt     # Dependencies
-├── .env                 # Environment variables
-<<<<<<< HEAD
-└── README.md            # Documentation
-=======
-└── README.md            # Documentation
-```
-
----
-
-## 🔮 Future Enhancements  
-
-- 📊 **Analytics Dashboard** – Track document usage & query patterns  
-- 🌍 **Multi-language support** – Query docs in multiple languages  
-- 🗂 **Multi-file chat sessions** – Interact with multiple docs at once  
-- 🔐 **User Authentication** – Secure access with login/signup  
-- ☁️ **Cloud Deployments** – Deploy to AWS, GCP, or Azure seamlessly  
-
----
-
-## 🤝 Contributing  
-
-Pull requests are welcome! For major changes, please open an issue first to discuss what you’d like to change.  
-
----
-
-## 📜 License  
-
-MIT License © 2025  
-
----
->>>>>>> 84e1fd59
+## Project Structure
